--- conflicted
+++ resolved
@@ -15,10 +15,4 @@
       - Rscript -e 'library(covr); codecov(token = "9c67741e-cd05-462b-b937-5dc67f0e6721")'
 
   - r: devel
-<<<<<<< HEAD
-  - r: oldrel
-  - r: 3.6
-=======
-  - r: 3.6
-  - r: 3.5
->>>>>>> 04104e50
+  - r: 3.6